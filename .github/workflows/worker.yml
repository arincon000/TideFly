name: Worker

on:
  push:
    branches: [ main ]
  pull_request:
    branches: [ main ]

jobs:
  worker:
    runs-on: ubuntu-latest
    
    steps:
<<<<<<< HEAD
    - uses: actions/checkout@v4
    
    - name: Set up Python
      uses: actions/setup-python@v4
      with:
        python-version: '3.11'
    
    - name: Normalize secrets (strip CR/LF)
      shell: bash
      run: |
        for k in SUPABASE_URL SUPABASE_SERVICE_KEY RESEND_API_KEY; do
          v=$(printf %s "${!k}" | tr -d '\r\n')
          echo "$k=$v" >> "$GITHUB_ENV"
        done
    
    - name: Sanity check required secrets (safe)
      shell: bash
      run: |
        [[ "${SUPABASE_URL}" == https://* ]] || { echo "SUPABASE_URL not https://"; exit 1; }
        [[ "${SUPABASE_URL}" == *supabase.* ]] || { echo "SUPABASE_URL not a supabase domain"; exit 1; }
        [[ -n "${SUPABASE_SERVICE_KEY}" ]] || { echo "SUPABASE_SERVICE_KEY empty"; exit 1; }
        echo "SUPABASE_URL length: ${#SUPABASE_URL}"
        echo "SERVICE_KEY length: ${#SUPABASE_SERVICE_KEY}"
    
    - run: python -m pip install --upgrade pip
    
    - run: pip install -r worker/requirements.txt
    
    - name: Run worker (unbuffered)
      run: python -u -m worker.core_worker
      env:
        SUPABASE_URL: ${{ secrets.SUPABASE_URL }}
        SUPABASE_SERVICE_KEY: ${{ secrets.SUPABASE_SERVICE_KEY }}
        RESEND_API_KEY: ${{ secrets.RESEND_API_KEY }}
=======
      - uses: actions/checkout@v4

      - uses: actions/setup-python@v5
        with:
          python-version: "3.11"
          cache: "pip"
          cache-dependency-path: worker/requirements.txt

      # Normalize secrets to remove accidental CR/LF
      - name: Normalize secrets (strip CR/LF)
        shell: bash
        run: |
          echo "SUPABASE_URL=$(printf %s \"$SUPABASE_URL\" | tr -d '\r\n')" >> $GITHUB_ENV
          echo "SUPABASE_SERVICE_KEY=$(printf %s \"$SUPABASE_SERVICE_KEY\" | tr -d '\r\n')" >> $GITHUB_ENV
          echo "RESEND_API_KEY=$(printf %s \"$RESEND_API_KEY\" | tr -d '\r\n')" >> $GITHUB_ENV

      # Fail fast if a critical secret is missing
      - name: Sanity check required secrets
        shell: bash
        run: |
          test -n "$SUPABASE_URL" || { echo "SUPABASE_URL missing"; exit 1; }
          test -n "$SUPABASE_SERVICE_KEY" || { echo "SUPABASE_SERVICE_KEY missing"; exit 1; }

      - run: python -m pip install --upgrade pip
      - run: pip install -r worker/requirements.txt

      - name: Run worker (unbuffered)
        run: python -u -m worker.core_worker
>>>>>>> daca4e96
<|MERGE_RESOLUTION|>--- conflicted
+++ resolved
@@ -11,42 +11,6 @@
     runs-on: ubuntu-latest
     
     steps:
-<<<<<<< HEAD
-    - uses: actions/checkout@v4
-    
-    - name: Set up Python
-      uses: actions/setup-python@v4
-      with:
-        python-version: '3.11'
-    
-    - name: Normalize secrets (strip CR/LF)
-      shell: bash
-      run: |
-        for k in SUPABASE_URL SUPABASE_SERVICE_KEY RESEND_API_KEY; do
-          v=$(printf %s "${!k}" | tr -d '\r\n')
-          echo "$k=$v" >> "$GITHUB_ENV"
-        done
-    
-    - name: Sanity check required secrets (safe)
-      shell: bash
-      run: |
-        [[ "${SUPABASE_URL}" == https://* ]] || { echo "SUPABASE_URL not https://"; exit 1; }
-        [[ "${SUPABASE_URL}" == *supabase.* ]] || { echo "SUPABASE_URL not a supabase domain"; exit 1; }
-        [[ -n "${SUPABASE_SERVICE_KEY}" ]] || { echo "SUPABASE_SERVICE_KEY empty"; exit 1; }
-        echo "SUPABASE_URL length: ${#SUPABASE_URL}"
-        echo "SERVICE_KEY length: ${#SUPABASE_SERVICE_KEY}"
-    
-    - run: python -m pip install --upgrade pip
-    
-    - run: pip install -r worker/requirements.txt
-    
-    - name: Run worker (unbuffered)
-      run: python -u -m worker.core_worker
-      env:
-        SUPABASE_URL: ${{ secrets.SUPABASE_URL }}
-        SUPABASE_SERVICE_KEY: ${{ secrets.SUPABASE_SERVICE_KEY }}
-        RESEND_API_KEY: ${{ secrets.RESEND_API_KEY }}
-=======
       - uses: actions/checkout@v4
 
       - uses: actions/setup-python@v5
@@ -75,4 +39,3 @@
 
       - name: Run worker (unbuffered)
         run: python -u -m worker.core_worker
->>>>>>> daca4e96
